--- conflicted
+++ resolved
@@ -390,10 +390,6 @@
                     name = metadata.get('name', None)
 
                     model = objects.PromenadeConfig(target=target, name=name, kind=kind,
-<<<<<<< HEAD
-                                        document=yaml.dump(d, default_flow_style=False).replace('\n\n','\n'))
-=======
                                 document=base64.b64encode(bytearray(yaml.dump(d), encoding='utf-8')).decode('ascii'))
->>>>>>> 182252dc
                     models.append(model)
         return models