--- conflicted
+++ resolved
@@ -22,15 +22,8 @@
   returns a dict where:
 
   * The keys are strings which are the group names.
-<<<<<<< HEAD
-
   * The value of each key is a list of config options for that group.
 
-=======
-
-  * The value of each key is a list of config options for that group.
-
->>>>>>> 91d18d10
 * The conf package doesn't have further packages with config options.
 
 * This module is only used in the context of sample file generation.
@@ -47,14 +40,11 @@
     """
     Initialize all the core options
     """
-<<<<<<< HEAD
     # Default options
     options = [
         cfg.IntOpt('poll_interval', default=10, help='Polling interval in seconds for checking subtask or downstream status'),
     ]
 
-=======
->>>>>>> 91d18d10
     # Logging options
     logging_options = [
         cfg.StrOpt('log_level', default='INFO', help='Global log level for Drydock'),
@@ -81,30 +71,21 @@
         cfg.StrOpt('node_driver',
                     default='drydock_provisioner.drivers.node.maasdriver.driver.MaasNodeDriver',
                     help='Module path string of the Node driver to enable'),
-<<<<<<< HEAD
         # TODO Network driver not yet implemented
         cfg.StrOpt('network_driver',
                     default=None,
                     help='Module path string of the Network driver enable'),
-=======
->>>>>>> 91d18d10
     ]
 
     # Timeouts for various tasks specified in minutes
     timeout_options = [
         cfg.IntOpt('drydock_timeout', default=5, help='Fallback timeout when a specific one is not configured'),
         cfg.IntOpt('create_network_template', default=2, help='Timeout in minutes for creating site network templates'),
-<<<<<<< HEAD
         cfg.IntOpt('configure_user_credentials', default=2, help='Timeout in minutes for creating user credentials'),
         cfg.IntOpt('identify_node', default=10, help='Timeout in minutes for initial node identification'),
         cfg.IntOpt('configure_hardware', default=30, help='Timeout in minutes for node commissioning and hardware configuration'),
         cfg.IntOpt('apply_node_networking', default=5, help='Timeout in minutes for configuring node networking'),
         cfg.IntOpt('apply_node_platform', default=5, help='Timeout in minutes for configuring node platform'),
-=======
-        cfg.IntOpt('identify_node', default=10, help='Timeout in minutes for initial node identification'),
-        cfg.IntOpt('configure_hardware', default=30, help='Timeout in minutes for node commissioning and hardware configuration'),
-        cfg.IntOpt('apply_node_networking', default=5, help='Timeout in minutes for configuring node networking'),
->>>>>>> 91d18d10
         cfg.IntOpt('deploy_node', default=45, help='Timeout in minutes for deploying a node'),
     ]
 
@@ -112,27 +93,18 @@
         self.conf = cfg.CONF
 
     def register_options(self):
-<<<<<<< HEAD
         self.conf.register_opts(DrydockConfig.options)
-=======
->>>>>>> 91d18d10
         self.conf.register_opts(DrydockConfig.logging_options, group='logging')
         self.conf.register_opts(DrydockConfig.auth_options, group='authentication')
         self.conf.register_opts(DrydockConfig.plugin_options, group='plugins')
         self.conf.register_opts(DrydockConfig.timeout_options, group='timeouts')
 
 IGNORED_MODULES = ('drydock', 'config')
-<<<<<<< HEAD
 config_mgr = DrydockConfig()
 
 def list_opts():
     opts = {'DEFAULT': DrydockConfig.options,
             'logging': DrydockConfig.logging_options,
-=======
-
-def list_opts():
-    opts = {'logging': DrydockConfig.logging_options,
->>>>>>> 91d18d10
             'authentication': DrydockConfig.auth_options,
             'plugins': DrydockConfig.plugin_options,
             'timeouts': DrydockConfig.timeout_options
