# Copyright 2017 AT&T Intellectual Property.  All other rights reserved.
#
# Licensed under the Apache License, Version 2.0 (the "License");
# you may not use this file except in compliance with the License.
# You may obtain a copy of the License at
#
#     http://www.apache.org/licenses/LICENSE-2.0
#
# Unless required by applicable law or agreed to in writing, software
# distributed under the License is distributed on an "AS IS" BASIS,
# WITHOUT WARRANTIES OR CONDITIONS OF ANY KIND, either express or implied.
# See the License for the specific language governing permissions and
# limitations under the License.
import falcon
import json
import yaml
import base64

from .base import StatefulResource

class BootdataResource(StatefulResource):

    def __init__(self, orchestrator=None, **kwargs):
        super(BootdataResource, self).__init__(**kwargs)
        self.authorized_roles = ['anyone']
        self.orchestrator = orchestrator

    def on_get(self, req, resp, hostname, data_key):
        if data_key == 'systemd':
            resp.body = BootdataResource.systemd_definition
            resp.content_type = 'text/plain'
            return
        elif data_key == 'prominit':
            resp.body = BootdataResource.prom_init
            resp.content_type = 'text/plain'
            return
        elif data_key == 'promconfig':
            bootdata = self.state_manager.get_bootdata_key(hostname)

            if bootdata is None:
                resp.status = falcon.HTTP_404
                return
            else:
                resp.content_type = 'text/plain'

                host_design_id = bootdata.get('design_id', None)
                host_design = self.orchestrator.get_effective_site(host_design_id)

                host_model = host_design.get_baremetal_node(hostname)

                part_list = []

                all_parts = self.state_manager.get_promenade_parts('all')

                if all_parts is not None:
                    part_list.extend([i.document for i in all_parts])

                host_parts = self.state_manager.get_promenade_parts(hostname)

                if host_parts is not None:
                    part_list.extend([i.document for i in host_parts])

                for t in host_model.tags:
                    tag_parts = self.state_manager.get_promenade_parts(t)
                    if t is not None:
                        part_list.extend([i.document for i in tag_parts])

<<<<<<< HEAD
                resp.body = "---\n" + "---\n".join(part_list) + "...\n"
=======
                resp.body = "---\n" + "---\n".join([base64.b64decode(i.encode()).decode('utf-8') for i in part_list]) + "\n..."
>>>>>>> 182252dc
                return

    systemd_definition = \
r"""[Unit]
Description=Promenade Initialization Service
Documentation=http://github.com/att-comdev/drydock
After=network.target local-fs.target
ConditionPathExists=!/var/lib/prom.done

[Service]
Type=simple
Environment=HTTP_PROXY=http://one.proxy.att.com:8080 HTTPS_PROXY=http://one.proxy.att.com:8080 NO_PROXY=127.0.0.1,localhost,135.16.101.87,135.16.101.86,135.16.101.85,135.16.101.84,135.16.101.83,135.16.101.82,135.16.101.81,135.16.101.80,kubernetes
ExecStartPre=/bin/echo 4 >/sys/class/net/ens3f0/device/sriov_numvfs
ExecStart=/var/tmp/prom_init.sh /etc/prom_init.yaml

[Install]
WantedBy=multi-user.target
"""
    prom_init = \
r"""#!/usr/bin/env bash

if [ "$(id -u)" != "0" ]; then
   echo "This script must be run as root." 1>&2
   exit 1
fi


set -ex

#Promenade Variables
DOCKER_PACKAGE="docker.io"
DOCKER_VERSION=1.12.6-0ubuntu1~16.04.1

#Proxy Variables
DOCKER_HTTP_PROXY=${DOCKER_HTTP_PROXY:-${HTTP_PROXY:-${http_proxy}}}
DOCKER_HTTPS_PROXY=${DOCKER_HTTPS_PROXY:-${HTTPS_PROXY:-${https_proxy}}}
DOCKER_NO_PROXY=${DOCKER_NO_PROXY:-${NO_PROXY:-${no_proxy}}}


mkdir -p /etc/docker
cat <<EOS > /etc/docker/daemon.json
{
  "live-restore": true,
  "storage-driver": "overlay2"
}
EOS

#Configuration for Docker Behind a Proxy
mkdir -p /etc/systemd/system/docker.service.d

#Set HTTPS Proxy Variable
cat <<EOF > /etc/systemd/system/docker.service.d/http-proxy.conf
[Service]
Environment="HTTP_PROXY=${DOCKER_HTTP_PROXY}"
EOF

#Set HTTPS Proxy Variable
cat <<EOF > /etc/systemd/system/docker.service.d/https-proxy.conf
[Service]
Environment="HTTPS_PROXY=${DOCKER_HTTPS_PROXY}"
EOF

#Set No Proxy Variable
cat <<EOF > /etc/systemd/system/docker.service.d/no-proxy.conf
[Service]
Environment="NO_PROXY=${DOCKER_NO_PROXY}"
EOF

#Reload systemd and docker if present
systemctl daemon-reload
systemctl restart docker || true

export DEBIAN_FRONTEND=noninteractive
apt-get update -qq
apt-get install -y -qq --no-install-recommends \
    $DOCKER_PACKAGE=$DOCKER_VERSION \


if [ -f "${PROMENADE_LOAD_IMAGE}" ]; then
  echo === Loading updated promenade image ===
  docker load -i "${{PROMENADE_LOAD_IMAGE}}"
fi

docker pull quay.io/attcomdev/promenade:experimental
docker run -t --rm \
    -v /:/target \
    quay.io/attcomdev/promenade:experimental \
    promenade \
        -v \
        join \
            --hostname $(hostname) \
            --config-path /target$(realpath $1)
touch /var/lib/prom.done
"""<|MERGE_RESOLUTION|>--- conflicted
+++ resolved
@@ -65,11 +65,7 @@
                     if t is not None:
                         part_list.extend([i.document for i in tag_parts])
 
-<<<<<<< HEAD
-                resp.body = "---\n" + "---\n".join(part_list) + "...\n"
-=======
                 resp.body = "---\n" + "---\n".join([base64.b64decode(i.encode()).decode('utf-8') for i in part_list]) + "\n..."
->>>>>>> 182252dc
                 return
 
     systemd_definition = \
