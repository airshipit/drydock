# Copyright 2017 AT&T Intellectual Property.  All other rights reserved.
#
# Licensed under the Apache License, Version 2.0 (the "License");
# you may not use this file except in compliance with the License.
# You may obtain a copy of the License at
#
#     http://www.apache.org/licenses/LICENSE-2.0
#
# Unless required by applicable law or agreed to in writing, software
# distributed under the License is distributed on an "AS IS" BASIS,
# WITHOUT WARRANTIES OR CONDITIONS OF ANY KIND, either express or implied.
# See the License for the specific language governing permissions and
# limitations under the License.
import time
import logging

from oslo_config import cfg
<<<<<<< HEAD

=======
>>>>>>> 91d18d10
from pyghmi.ipmi.command import Command
from pyghmi.exceptions import IpmiException

import drydock_provisioner.error as errors

import drydock_provisioner.objects.fields as hd_fields
import drydock_provisioner.objects.task as task_model

import drydock_provisioner.drivers.oob as oob
import drydock_provisioner.drivers as drivers


class PyghmiDriver(oob.OobDriver):
    pyghmi_driver_options = [
        cfg.IntOpt('poll_interval', default=10, help='Polling interval in seconds for querying IPMI status'),
    ]

    oob_types_supported = ['ipmi']

    driver_name = "pyghmi_driver"
    driver_key = "pyghmi_driver"
    driver_desc = "Pyghmi OOB Driver"

    oob_types_supported = ['ipmi']

    def __init__(self, **kwargs):
        super(PyghmiDriver, self).__init__(**kwargs)

        cfg.CONF.register_opts(PyghmiDriver.pyghmi_driver_options, group=PyghmiDriver.driver_key)

        self.logger = logging.getLogger(cfg.CONF.logging.oobdriver_logger_name)

    def execute_task(self, task_id):
        task = self.state_manager.get_task(task_id)

        if task is None:
            self.logger.error("Invalid task %s" % (task_id))
            raise errors.DriverError("Invalid task %s" % (task_id))

        if task.action not in self.supported_actions:
            self.logger.error("Driver %s doesn't support task action %s"
                % (self.driver_desc, task.action))
            raise errors.DriverError("Driver %s doesn't support task action %s"
                % (self.driver_desc, task.action))

        design_id = getattr(task, 'design_id', None)

        if design_id is None:
            raise errors.DriverError("No design ID specified in task %s" %
                                     (task_id))


        if task.site_name is None:
            raise errors.DriverError("Not site specified for task %s." %
                                    (task_id))

        self.orchestrator.task_field_update(task.get_id(),
                            status=hd_fields.TaskStatus.Running)

        if task.action == hd_fields.OrchestratorAction.ValidateOobServices:
            self.orchestrator.task_field_update(task.get_id(),
                                status=hd_fields.TaskStatus.Complete,
                                result=hd_fields.ActionResult.Success)
            return
            
        site_design = self.orchestrator.get_effective_site(design_id)

        target_nodes = []

        if len(task.node_list) > 0:
            target_nodes.extend([x
                                 for x in site_design.baremetal_nodes
                                 if x.get_name() in task.node_list])
        else:
            target_nodes.extend(site_design.baremetal_nodes)

        incomplete_subtasks = []
        # For each target node, create a subtask and kick off a runner
        for n in target_nodes:
            subtask = self.orchestrator.create_task(task_model.DriverTask,
                        parent_task_id=task.get_id(), design_id=design_id,
                        action=task.action,
                        task_scope={'site': task.site_name,
                                    'node_names': [n.get_name()]})
            incomplete_subtasks.append(subtask.get_id())

            runner = PyghmiTaskRunner(state_manager=self.state_manager,
                        orchestrator=self.orchestrator,
                        task_id=subtask.get_id(), node=n)
            runner.start()

        attempts = 0
<<<<<<< HEAD
        max_attempts = getattr(cfg.CONF.timeouts, task.action, cfg.CONF.timeouts.drydock_timeout) * (60 / cfg.CONF.pyghmi_driver.poll_interval)
        while (len(incomplete_subtasks) > 0 and attempts <= max_attempts):
=======
        while (len(incomplete_subtasks) > 0 and
              attempts <= getattr(cfg.CONF.timeouts, task.action, cfg.CONF.timeouts.drydock_timeout)):
>>>>>>> 91d18d10
            for n in incomplete_subtasks:
                t = self.state_manager.get_task(n)
                if t.get_status() in [hd_fields.TaskStatus.Terminated,
                                  hd_fields.TaskStatus.Complete,
                                  hd_fields.TaskStatus.Errored]:
                    incomplete_subtasks.remove(n)
<<<<<<< HEAD
            time.sleep(cfg.CONF.pyghmi_driver.poll_interval)
=======
            time.sleep(1 * 60)
>>>>>>> 91d18d10
            attempts = attempts + 1

        task = self.state_manager.get_task(task.get_id())
        subtasks = map(self.state_manager.get_task, task.get_subtasks())

        success_subtasks = [x
                            for x in subtasks
                            if x.get_result() == hd_fields.ActionResult.Success]
        nosuccess_subtasks = [x
                              for x in subtasks
                              if x.get_result() in [hd_fields.ActionResult.PartialSuccess,
                                                    hd_fields.ActionResult.Failure]]

        task_result = None
        if len(success_subtasks) > 0 and len(nosuccess_subtasks) > 0:
            task_result = hd_fields.ActionResult.PartialSuccess
        elif len(success_subtasks) == 0 and len(nosuccess_subtasks) > 0:
            task_result = hd_fields.ActionResult.Failure
        elif len(success_subtasks) > 0 and len(nosuccess_subtasks) == 0:
            task_result = hd_fields.ActionResult.Success
        else:
            task_result = hd_fields.ActionResult.Incomplete

        self.orchestrator.task_field_update(task.get_id(),
                            result=task_result,
                            status=hd_fields.TaskStatus.Complete)
        return

class PyghmiTaskRunner(drivers.DriverTaskRunner):

    def __init__(self, node=None, **kwargs):
        super(PyghmiTaskRunner, self).__init__(**kwargs)

        self.logger = logging.getLogger('drydock.oobdriver.pyghmi')
        # We cheat here by providing the Node model instead
        # of making the runner source it from statemgmt
        if node is None:
            self.logger.error("Did not specify target node")
            raise errors.DriverError("Did not specify target node")

        self.node = node

    def execute_task(self):
        task_action = self.task.action

        if len(self.task.node_list) != 1:
            self.orchestrator.task_field_update(self.task.get_id(),
                result=hd_fields.ActionResult.Incomplete,
                status=hd_fields.TaskStatus.Errored)
            raise errors.DriverError("Multiple names (%s) in task %s node_list"
                % (len(self.task.node_list), self.task.get_id()))

        target_node_name = self.task.node_list[0]
        
        if self.node.get_name() != target_node_name:
            self.orchestrator.task_field_update(self.task.get_id(),
                result=hd_fields.ActionResult.Incomplete,
                status=hd_fields.TaskStatus.Errored)
            raise errors.DriverError("Runner node does not match " \
                                     "task node scope")

<<<<<<< HEAD
=======
        ipmi_network = self.node.oob_network
        ipmi_address = self.node.get_network_address(ipmi_network)

        if ipmi_address is None:
            self.orchestrator.task_field_update(self.task.get_id(),
                result=hd_fields.ActionResult.Incomplete,
                status=hd_fields.TaskStatus.Errored)
            raise errors.DriverError("Node %s has no IPMI address" %
                (target_node_name))
>>>>>>> 91d18d10

        self.orchestrator.task_field_update(self.task.get_id(),
                            status=hd_fields.TaskStatus.Running)

        if task_action == hd_fields.OrchestratorAction.ConfigNodePxe:
            self.orchestrator.task_field_update(self.task.get_id(),
                result=hd_fields.ActionResult.Failure,
                status=hd_fields.TaskStatus.Complete)
            return
        elif task_action == hd_fields.OrchestratorAction.SetNodeBoot:
            
            worked = False
            
            self.logger.debug("Setting bootdev to PXE for %s" % self.node.name)
            self.exec_ipmi_command(Command.set_bootdev, 'pxe')
                
            time.sleep(3)

            bootdev = self.exec_ipmi_command(Command.get_bootdev)
                
            if bootdev.get('bootdev', '') == 'network':
                self.logger.debug("%s reports bootdev of network" % self.node.name)
                self.orchestrator.task_field_update(self.task.get_id(),
                    result=hd_fields.ActionResult.Success,
                    status=hd_fields.TaskStatus.Complete)
                return
            else:
                self.logger.warning("%s reports bootdev of %s" % (ipmi_address, bootdev.get('bootdev', None)))
                worked = False
                
            self.logger.error("Giving up on IPMI command to %s after 3 attempts" % self.node.name)
            self.orchestrator.task_field_update(self.task.get_id(),
                    result=hd_fields.ActionResult.Failure,
                    status=hd_fields.TaskStatus.Complete)
            return
        elif task_action == hd_fields.OrchestratorAction.PowerOffNode:
            worked = False

            self.logger.debug("Sending set_power = off command to %s" % self.node.name)
            self.exec_ipmi_command(Command.set_power, 'off')

            i = 18

            while i > 0:
                self.logger.debug("Polling powerstate waiting for success.")
                power_state = self.exec_ipmi_command(Command.get_power)
                if power_state.get('powerstate', '') == 'off':
                    self.logger.debug("Node reports powerstate of off")
                    worked = True
                    break
                time.sleep(10)
                i = i - 1

            if worked:
                self.orchestrator.task_field_update(self.task.get_id(),
                    result=hd_fields.ActionResult.Success,
                    status=hd_fields.TaskStatus.Complete)
            else:
                self.logger.error("Giving up on IPMI command to %s" % self.node.name)
                self.orchestrator.task_field_update(self.task.get_id(),
                    result=hd_fields.ActionResult.Failure,
                    status=hd_fields.TaskStatus.Complete)
            return
        elif task_action == hd_fields.OrchestratorAction.PowerOnNode:
            worked = False

            self.logger.debug("Sending set_power = off command to %s" % self.node.name)
            self.exec_ipmi_command(Command.set_power, 'off')

            i = 18

            while i > 0:
                self.logger.debug("Polling powerstate waiting for success.")
                power_state = self.exec_ipmi_command(Command.get_power)
                if power_state.get('powerstate', '') == 'off':
                    self.logger.debug("Node reports powerstate of off")
                    worked = True
                    break
                time.sleep(10)
                i = i - 1

            if worked:
                self.orchestrator.task_field_update(self.task.get_id(),
                    result=hd_fields.ActionResult.Success,
                    status=hd_fields.TaskStatus.Complete)
            else:
                self.logger.error("Giving up on IPMI command to %s" % self.node.name)
                self.orchestrator.task_field_update(self.task.get_id(),
                    result=hd_fields.ActionResult.Failure,
                    status=hd_fields.TaskStatus.Complete)
            return
        elif task_action == hd_fields.OrchestratorAction.PowerCycleNode:
            self.logger.debug("Sending set_power = off command to %s" % self.node.name)
            self.exec_ipmi_command(Command.set_power, 'off')

            # Wait for power state of off before booting back up
            # We'll wait for up to 3 minutes to power off
            i = 18

            while i > 0:
                power_state = self.exec_ipmi_command(Command.get_power)
                if power_state is not None and power_state.get('powerstate', '') == 'off':
                    self.logger.debug("%s reports powerstate of off" % self.node.name)
                    break
                elif power_state is None:
                    self.logger.debug("None response on IPMI power query to %s" % self.node.name)
                time.sleep(10)
                i = i - 1

            if power_state.get('powerstate', '') == 'on':
                self.logger.warning("Failed powering down node %s during power cycle task" % self.node.name)
                self.orchestrator.task_field_update(self.task.get_id(),
                    result=hd_fields.ActionResult.Failure,
                    status=hd_fields.TaskStatus.Complete)
                return

            self.logger.debug("Sending set_power = on command to %s" % self.node.name)
            self.exec_ipmi_command(Command.set_power, 'on')

            i = 18

            while i > 0:
                power_state = self.exec_ipmi_command(Command.get_power)
                if power_state is not None and power_state.get('powerstate', '') == 'on':
                    self.logger.debug("%s reports powerstate of on" % self.node.name)
                    break
                elif power_state is None:
                    self.logger.debug("None response on IPMI power query to %s" % self.node.name)
                time.sleep(10)
                i = i - 1

            if power_state.get('powerstate', '') == 'on':
                self.orchestrator.task_field_update(self.task.get_id(),
                    result=hd_fields.ActionResult.Success,
                    status=hd_fields.TaskStatus.Complete)
            else:
                self.logger.warning("Failed powering up node %s during power cycle task" % self.node.name)
                self.orchestrator.task_field_update(self.task.get_id(),
                    result=hd_fields.ActionResult.Failure,
                    status=hd_fields.TaskStatus.Complete)
            return
        elif task_action == hd_fields.OrchestratorAction.InterrogateOob:
            mci_id = ipmi_session.get_mci()

            self.orchestrator.task_field_update(self.task.get_id(),
                result=hd_fields.ActionResult.Success,
                status=hd_fields.TaskStatus.Complete,
                result_detail=mci_id)
            return

    def get_ipmi_session(self):
        """
        Initialize a Pyghmi IPMI session to this runner's self.node

        :return: An instance of pyghmi.ipmi.command.Command initialized to nodes' IPMI interface
        """

        node = self.node

        if node.oob_type != 'ipmi':
            raise errors.DriverError("Node OOB type is not IPMI")

        ipmi_network = self.node.oob_parameters['network']
        ipmi_address = self.node.get_network_address(ipmi_network)

        if ipmi_address is None:
            raise errors.DriverError("Node %s has no IPMI address" %
                (node.name))

        
        ipmi_account = self.node.oob_parameters['account']
        ipmi_credential = self.node.oob_parameters['credential']

        self.logger.debug("Starting IPMI session to %s with %s/%s" %
                            (ipmi_address, ipmi_account, ipmi_credential[:1]))
        ipmi_session = Command(bmc=ipmi_address, userid=ipmi_account,
                               password=ipmi_credential)

        return ipmi_session

    def exec_ipmi_command(self, callable, *args):
        """
        Call an IPMI command after establishing a session with this runner's node

        :param callable: The pyghmi Command method to call
        :param args: The args to pass the callable
        """
        attempts = 0
        while attempts < 5:
            try:
                self.logger.debug("Initializing IPMI session")
                ipmi_session = self.get_ipmi_session()
            except IpmiException as iex:
                self.logger.error("Error initializing IPMI session for node %s" % self.node.name)
                self.logger.debug("IPMI Exception: %s" % str(iex))
                self.logger.warning("IPMI command failed, retrying after 15 seconds...")
                time.sleep(15)
                attempts =  attempts + 1
                continue

            try:
                self.logger.debug("Calling IPMI command %s on %s" % (callable.__name__, self.node.name))
                response = callable(ipmi_session, *args)
                ipmi_session.ipmi_session.logout()
                return response
            except IpmiException as iex:
                self.logger.error("Error sending command: %s" % str(iex))
                self.logger.warning("IPMI command failed, retrying after 15 seconds...")
                time.sleep(15)
                attempts = attempts + 1

def list_opts():
    return {PyghmiDriver.driver_key: PyghmiDriver.pyghmi_driver_options}<|MERGE_RESOLUTION|>--- conflicted
+++ resolved
@@ -15,10 +15,7 @@
 import logging
 
 from oslo_config import cfg
-<<<<<<< HEAD
-
-=======
->>>>>>> 91d18d10
+
 from pyghmi.ipmi.command import Command
 from pyghmi.exceptions import IpmiException
 
@@ -111,24 +108,15 @@
             runner.start()
 
         attempts = 0
-<<<<<<< HEAD
         max_attempts = getattr(cfg.CONF.timeouts, task.action, cfg.CONF.timeouts.drydock_timeout) * (60 / cfg.CONF.pyghmi_driver.poll_interval)
         while (len(incomplete_subtasks) > 0 and attempts <= max_attempts):
-=======
-        while (len(incomplete_subtasks) > 0 and
-              attempts <= getattr(cfg.CONF.timeouts, task.action, cfg.CONF.timeouts.drydock_timeout)):
->>>>>>> 91d18d10
             for n in incomplete_subtasks:
                 t = self.state_manager.get_task(n)
                 if t.get_status() in [hd_fields.TaskStatus.Terminated,
                                   hd_fields.TaskStatus.Complete,
                                   hd_fields.TaskStatus.Errored]:
                     incomplete_subtasks.remove(n)
-<<<<<<< HEAD
             time.sleep(cfg.CONF.pyghmi_driver.poll_interval)
-=======
-            time.sleep(1 * 60)
->>>>>>> 91d18d10
             attempts = attempts + 1
 
         task = self.state_manager.get_task(task.get_id())
@@ -189,19 +177,6 @@
                 status=hd_fields.TaskStatus.Errored)
             raise errors.DriverError("Runner node does not match " \
                                      "task node scope")
-
-<<<<<<< HEAD
-=======
-        ipmi_network = self.node.oob_network
-        ipmi_address = self.node.get_network_address(ipmi_network)
-
-        if ipmi_address is None:
-            self.orchestrator.task_field_update(self.task.get_id(),
-                result=hd_fields.ActionResult.Incomplete,
-                status=hd_fields.TaskStatus.Errored)
-            raise errors.DriverError("Node %s has no IPMI address" %
-                (target_node_name))
->>>>>>> 91d18d10
 
         self.orchestrator.task_field_update(self.task.get_id(),
                             status=hd_fields.TaskStatus.Running)
