
# Copyright 2017 AT&T Intellectual Property.  All other rights reserved.
#
# Licensed under the Apache License, Version 2.0 (the "License");
# you may not use this file except in compliance with the License.
# You may obtain a copy of the License at
#
#     http://www.apache.org/licenses/LICENSE-2.0
#
# Unless required by applicable law or agreed to in writing, software
# distributed under the License is distributed on an "AS IS" BASIS,
# WITHOUT WARRANTIES OR CONDITIONS OF ANY KIND, either express or implied.
# See the License for the specific language governing permissions and
# limitations under the License.
import uuid
import time
import threading
import importlib
import logging

from copy import deepcopy
from oslo_config import cfg

import drydock_provisioner.drivers as drivers
import drydock_provisioner.objects.task as tasks
import drydock_provisioner.error as errors
import drydock_provisioner.objects.fields as hd_fields

class Orchestrator(object):

    # enabled_drivers is a map which provider drivers
    # should be enabled for use by this orchestrator
    def __init__(self, enabled_drivers=None, state_manager=None):
        self.enabled_drivers = {}

        self.state_manager = state_manager

        self.logger = logging.getLogger('drydock.orchestrator')

        if enabled_drivers is not None:
            oob_drivers = enabled_drivers.oob_driver

            # This is because oslo_config changes the option value
            # for multiopt depending on if multiple values are actually defined

            for d in oob_drivers:
                self.logger.info("Enabling OOB driver %s" % d)
                if d is not None:
                    m, c = d.rsplit('.', 1)
                    oob_driver_class = \
                        getattr(importlib.import_module(m), c, None)
                    if oob_driver_class is not None:
                        if self.enabled_drivers.get('oob', None) is None:
                            self.enabled_drivers['oob'] = []
                        self.enabled_drivers['oob'].append(oob_driver_class(state_manager=state_manager,
                                                                   orchestrator=self))

            node_driver_name = enabled_drivers.node_driver
            if node_driver_name is not None:
                m, c = node_driver_name.rsplit('.', 1)
                node_driver_class = \
                    getattr(importlib.import_module(m), c, None)
                if node_driver_class is not None:
                    self.enabled_drivers['node'] = node_driver_class(state_manager=state_manager,
                                                                   orchestrator=self)
            
            network_driver_name = enabled_drivers.network_driver
            if network_driver_name is not None:
                m, c = network_driver_name.rsplit('.', 1)
                network_driver_class = \
                    getattr(importlib.import_module(m), c, None)
                if network_driver_class is not None:
                    self.enabled_drivers['network'] = network_driver_class(state_manager=state_manager,
                                                                   orchestrator=self)


    """
    execute_task

    This is the core of the orchestrator. The task will describe the action
    to take and the context/scope of the command. We will then source
    the current designed state and current built state from the statemgmt
    module. Based on those 3 inputs, we'll decide what is needed next.
    """
    def execute_task(self, task_id):
        if self.state_manager is None:
            raise errors.OrchestratorError("Cannot execute task without" \
                                           " initialized state manager")

        task = self.state_manager.get_task(task_id)

        if task is None:
            raise errors.OrchestratorError("Task %s not found." 
                                            % (task_id))

        design_id = task.design_id
        task_site = task.site

        # Just for testing now, need to implement with enabled_drivers
        # logic
        if task.action == hd_fields.OrchestratorAction.Noop:
            self.task_field_update(task_id,
                                   status=hd_fields.TaskStatus.Running)        

            driver_task = self.create_task(tasks.DriverTask,
                            design_id=0,
                            action=hd_fields.OrchestratorAction.Noop,
                            parent_task_id=task.get_id())

            driver = drivers.ProviderDriver(state_manager=self.state_manager,
                                            orchestrator=self)
            driver.execute_task(driver_task.get_id())
            driver_task = self.state_manager.get_task(driver_task.get_id())

            self.task_field_update(task_id, status=driver_task.get_status())
            
            return
        elif task.action == hd_fields.OrchestratorAction.ValidateDesign:
            self.task_field_update(task_id,
                                   status=hd_fields.TaskStatus.Running)
            try:
                site_design = self.get_effective_site(design_id)
                self.task_field_update(task_id,
                                       result=hd_fields.ActionResult.Success)
            except:
                self.task_field_update(task_id,
                                       result=hd_fields.ActionResult.Failure)
            
            self.task_field_update(task_id, status=hd_fields.TaskStatus.Complete)
            return
        elif task.action == hd_fields.OrchestratorAction.VerifySite:
            self.task_field_update(task_id,
                                   status=hd_fields.TaskStatus.Running)

            node_driver = self.enabled_drivers['node']

            if node_driver is not None:
                node_driver_task = self.create_task(tasks.DriverTask,
                                           parent_task_id=task.get_id(),
                                           design_id=design_id,
                                           action=hd_fields.OrchestratorAction.ValidateNodeServices)

                node_driver.execute_task(node_driver_task.get_id())

                node_driver_task = self.state_manager.get_task(node_driver_task.get_id())

                self.task_field_update(task_id,
                                   status=hd_fields.TaskStatus.Complete,
                                   result=node_driver_task.get_result())
            return
        elif task.action == hd_fields.OrchestratorAction.PrepareSite:
            driver = self.enabled_drivers['node']

            if driver is None:
                self.task_field_update(task_id,
                        status=hd_fields.TaskStatus.Errored,
                        result=hd_fields.ActionResult.Failure)
                return

            task_scope = {
                'site': task.site
            }

            worked = failed = False

            site_network_task = self.create_task(tasks.DriverTask,
                                           parent_task_id=task.get_id(),
                                           design_id=design_id,
                                           task_scope=task_scope,
                                           action=hd_fields.OrchestratorAction.CreateNetworkTemplate)

            self.logger.info("Starting node driver task %s to create network templates" % (site_network_task.get_id()))

            driver.execute_task(site_network_task.get_id())

            site_network_task = self.state_manager.get_task(site_network_task.get_id())

            if site_network_task.get_result() in [hd_fields.ActionResult.Success,
                                                  hd_fields.ActionResult.PartialSuccess]:
                worked = True
            if site_network_task.get_result() in [hd_fields.ActionResult.Failure,
                                                  hd_fields.ActionResult.PartialSuccess]:
                failed = True

            self.logger.info("Node driver task %s complete" % (site_network_task.get_id()))

            user_creds_task = self.create_task(tasks.DriverTask,
                                           parent_task_id=task.get_id(),
                                           design_id=design_id,
                                           task_scope=task_scope,
                                           action=hd_fields.OrchestratorAction.ConfigureUserCredentials)

            self.logger.info("Starting node driver task %s to configure user credentials" % (user_creds_task.get_id()))

            driver.execute_task(user_creds_task.get_id())

            self.logger.info("Node driver task %s complete" % (site_network_task.get_id()))

            user_creds_task = self.state_manager.get_task(site_network_task.get_id())

            if user_creds_task.get_result() in [hd_fields.ActionResult.Success,
                                                hd_fields.ActionResult.PartialSuccess]:
                worked = True
            if user_creds_task.get_result() in [hd_fields.ActionResult.Failure,
                                                hd_fields.ActionResult.PartialSuccess]:
                failed = True

            if worked and failed:
                final_result = hd_fields.ActionResult.PartialSuccess
            elif worked:
                final_result = hd_fields.ActionResult.Success
            else:
                final_result = hd_fields.ActionResult.Failure

            self.task_field_update(task_id,
                                   status=hd_fields.TaskStatus.Complete,
                                   result=final_result)
            return
        elif task.action == hd_fields.OrchestratorAction.VerifyNode:
            self.task_field_update(task_id,
                                   status=hd_fields.TaskStatus.Running)

            site_design = self.get_effective_site(design_id)

            node_filter = task.node_filter

            oob_type_partition = {}

            target_nodes = self.process_node_filter(node_filter, site_design)

            for n in target_nodes:
                if n.oob_type not in oob_type_partition.keys():
                    oob_type_partition[n.oob_type] = []

                oob_type_partition[n.oob_type].append(n)
<<<<<<< HEAD

            result_detail = {'detail': []}
            worked = failed = False

            # TODO Need to multithread tasks for different OOB types
            for oob_type, oob_nodes in oob_type_partition.items():
                oob_driver = None
                for d in self.enabled_drivers['oob']:
                    if d.oob_type_support(oob_type):
                        oob_driver = d
                        break

=======

            result_detail = {'detail': []}
            worked = failed = False

            # TODO Need to multithread tasks for different OOB types
            for oob_type, oob_nodes in oob_type_partition.items():
                oob_driver = None
                for d in self.enabled_drivers['oob']:
                    if d.oob_type_support(oob_type):
                        oob_driver = d
                        break

>>>>>>> 91d18d10
                if oob_driver is None:
                    self.logger.warning("Node OOB type %s has no enabled driver." % oob_type)
                    result_detail['detail'].append("Error: No oob driver configured for type %s" % oob_type)
                    continue
                    

                target_names = [x.get_name() for x in oob_nodes]

                task_scope = {'site'        : task_site,
                              'node_names'  : target_names}

                oob_driver_task = self.create_task(tasks.DriverTask,
                                           parent_task_id=task.get_id(),
                                           design_id=design_id,
                                           action=hd_fields.OrchestratorAction.InterrogateOob,
                                           task_scope=task_scope)

                self.logger.info("Starting task %s for node verification via OOB type %s" %
                                (oob_driver_task.get_id(), oob_type))

                oob_driver.execute_task(oob_driver_task.get_id())

                oob_driver_task = self.state_manager.get_task(oob_driver_task.get_id())
<<<<<<< HEAD

                if oob_driver_task.get_result() in [hd_fields.ActionResult.Success,
                                                    hd_fields.ActionResult.PartialSuccess]:
                    worked = True
                if oob_driver_task.get_result() in [hd_fields.ActionResult.Failure,
                                                    hd_fields.ActionResult.PartialSuccess]:
                    failed = True

            final_result = None

=======

                if oob_driver_task.get_result() in [hd_fields.ActionResult.Success,
                                                    hd_fields.ActionResult.PartialSuccess]:
                    worked = True
                if oob_driver_task.get_result() in [hd_fields.ActionResult.Failure,
                                                    hd_fields.ActionResult.PartialSuccess]:
                    failed = True

            final_result = None

>>>>>>> 91d18d10
            if worked and failed:
                final_result = hd_fields.ActionResult.PartialSuccess
            elif worked:
                final_result = hd_fields.ActionResult.Success
            else:
                final_result = hd_fields.ActionResult.Failure

            self.task_field_update(task_id,
                                   status=hd_fields.TaskStatus.Complete,
                                   result=final_result,
                                   result_detail=result_detail)
            return
        elif task.action == hd_fields.OrchestratorAction.PrepareNode:
            failed = worked = False

            self.task_field_update(task_id,
                                   status=hd_fields.TaskStatus.Running)

            # NOTE Should we attempt to interrogate the node via Node Driver to see if
            # it is in a deployed state before we start rebooting? Or do we just leverage
            # Drydock internal state via site build data (when implemented)?
            node_driver = self.enabled_drivers['node']

            if node_driver is None:
                self.task_field_update(task_id,
                        status=hd_fields.TaskStatus.Errored,
                        result=hd_fields.ActionResult.Failure,
                        result_detail={'detail': 'Error: No node driver configured', 'retry': False})
                return

            site_design = self.get_effective_site(design_id)

            node_filter = task.node_filter

            target_nodes = self.process_node_filter(node_filter, site_design)

            oob_type_partition = {}

            for n in target_nodes:
                if n.oob_type not in oob_type_partition.keys():
                    oob_type_partition[n.oob_type] = []

                oob_type_partition[n.oob_type].append(n)

            result_detail = {'detail': []}
            worked = failed = False

            # TODO Need to multithread tasks for different OOB types
            for oob_type, oob_nodes in oob_type_partition.items():
                oob_driver = None
                for d in self.enabled_drivers['oob']:
                    if d.oob_type_support(oob_type):
                        oob_driver = d
                        break

                if oob_driver is None:
                    self.logger.warning("Node OOB type %s has no enabled driver." % oob_type)
                    result_detail['detail'].append("Error: No oob driver configured for type %s" % oob_type)
                    continue
                    

                target_names = [x.get_name() for x in oob_nodes]

                task_scope = {'site'        : task_site,
                              'node_names'  : target_names}

                setboot_task = self.create_task(tasks.DriverTask,
                                        parent_task_id=task.get_id(),
                                        design_id=design_id,
                                        action=hd_fields.OrchestratorAction.SetNodeBoot,
                                        task_scope=task_scope)
<<<<<<< HEAD

                self.logger.info("Starting OOB driver task %s to set PXE boot for OOB type %s" %
                                 (setboot_task.get_id(), oob_type))

                oob_driver.execute_task(setboot_task.get_id())

=======

                self.logger.info("Starting OOB driver task %s to set PXE boot for OOB type %s" %
                                 (setboot_task.get_id(), oob_type))

                oob_driver.execute_task(setboot_task.get_id())

>>>>>>> 91d18d10
                self.logger.info("OOB driver task %s complete" % (setboot_task.get_id()))

                setboot_task = self.state_manager.get_task(setboot_task.get_id())

                if setboot_task.get_result() == hd_fields.ActionResult.Success:
                    worked = True
                elif setboot_task.get_result() == hd_fields.ActionResult.PartialSuccess:
                    worked = failed = True
                elif setboot_task.get_result() == hd_fields.ActionResult.Failure:
                    failed = True

                cycle_task = self.create_task(tasks.DriverTask,
                                           parent_task_id=task.get_id(),
                                           design_id=design_id,
                                           action=hd_fields.OrchestratorAction.PowerCycleNode,
                                           task_scope=task_scope)

                self.logger.info("Starting OOB driver task %s to power cycle nodes for OOB type %s" %
                                 (cycle_task.get_id(), oob_type))

                oob_driver.execute_task(cycle_task.get_id())

                self.logger.info("OOB driver task %s complete" % (cycle_task.get_id()))

                cycle_task = self.state_manager.get_task(cycle_task.get_id())

                if cycle_task.get_result() == hd_fields.ActionResult.Success:
                    worked = True
                elif cycle_task.get_result() == hd_fields.ActionResult.PartialSuccess:
                    worked = failed = True
                elif cycle_task.get_result() == hd_fields.ActionResult.Failure:
                    failed = True

            # IdentifyNode success will take some time after PowerCycleNode finishes
            # Retry the operation a few times if it fails before considering it a final failure
            # Each attempt is a new task which might make the final task tree a bit confusing

            node_identify_attempts = 0
            max_attempts = cfg.CONF.timeouts.identify_node * (60 / cfg.CONF.poll_interval)

            while True:

                node_identify_task = self.create_task(tasks.DriverTask,
                                            parent_task_id=task.get_id(),
                                            design_id=design_id,
                                            action=hd_fields.OrchestratorAction.IdentifyNode,
                                            task_scope=task_scope)

                self.logger.info("Starting node driver task %s to identify node - attempt %s" %
                                 (node_identify_task.get_id(), node_identify_attempts+1))

                node_driver.execute_task(node_identify_task.get_id())
                node_identify_attempts = node_identify_attempts + 1

                node_identify_task = self.state_manager.get_task(node_identify_task.get_id())

                if node_identify_task.get_result() == hd_fields.ActionResult.Success:
                    worked = True
                    break
                elif node_identify_task.get_result() in [hd_fields.ActionResult.PartialSuccess,
                                                         hd_fields.ActionResult.Failure]:
                    # TODO This threshold should be a configurable default and tunable by task API
                    if node_identify_attempts > max_attempts:
                        failed = True
                        break

                    time.sleep(cfg.CONF.poll_interval)

            # We can only commission nodes that were successfully identified in the provisioner
            if len(node_identify_task.result_detail['successful_nodes']) > 0:
                self.logger.info("Found %s successfully identified nodes, starting commissioning." %
                                 (len(node_identify_task.result_detail['successful_nodes'])))
                node_commission_task = self.create_task(tasks.DriverTask,
                                            parent_task_id=task.get_id(), design_id=design_id,
                                            action=hd_fields.OrchestratorAction.ConfigureHardware,
                                            task_scope={'site': task_site,
                                                        'node_names': node_identify_task.result_detail['successful_nodes']})

                self.logger.info("Starting node driver task %s to commission nodes." % (node_commission_task.get_id()))
                node_driver.execute_task(node_commission_task.get_id())

                node_commission_task = self.state_manager.get_task(node_commission_task.get_id())

                if node_commission_task.get_result() in [hd_fields.ActionResult.Success,
                                                         hd_fields.ActionResult.PartialSuccess]:
                    worked = True
                elif node_commission_task.get_result() in [hd_fields.ActionResult.Failure,
                                                           hd_fields.ActionResult.PartialSuccess]:
                    failed = True
            else:
                self.logger.warning("No nodes successfully identified, skipping commissioning subtask")

            final_result = None
            if worked and failed:
                final_result = hd_fields.ActionResult.PartialSuccess
            elif worked:
                final_result = hd_fields.ActionResult.Success
            else:
                final_result = hd_fields.ActionResult.Failure

            self.task_field_update(task_id,
                                status=hd_fields.TaskStatus.Complete,
                                result=final_result)

            return
        elif task.action == hd_fields.OrchestratorAction.DeployNode:
            failed = worked = False

            self.task_field_update(task_id,
                                   status=hd_fields.TaskStatus.Running)

            node_driver = self.enabled_drivers['node']

            if node_driver is None:
                self.task_field_update(task_id,
                        status=hd_fields.TaskStatus.Errored,
                        result=hd_fields.ActionResult.Failure,
                        result_detail={'detail': 'Error: No node driver configured', 'retry': False})
                return

            site_design = self.get_effective_site(design_id)

            node_filter = task.node_filter

            target_nodes = self.process_node_filter(node_filter, site_design)

            target_names = [x.get_name() for x in target_nodes]

            task_scope = {'site'        : task_site,
                          'node_names'  : target_names}

            node_networking_task = self.create_task(tasks.DriverTask,
                                            parent_task_id=task.get_id(), design_id=design_id,
                                            action=hd_fields.OrchestratorAction.ApplyNodeNetworking,
                                            task_scope=task_scope)

            self.logger.info("Starting node driver task %s to apply networking on nodes." % (node_networking_task.get_id()))
            node_driver.execute_task(node_networking_task.get_id())

            node_networking_task = self.state_manager.get_task(node_networking_task.get_id())

            if node_networking_task.get_result() in [hd_fields.ActionResult.Success,
                                                     hd_fields.ActionResult.PartialSuccess]:
                worked = True
<<<<<<< HEAD
            if node_networking_task.get_result() in [hd_fields.ActionResult.Failure,
=======
            elif node_networking_task.get_result() in [hd_fields.ActionResult.Failure,
>>>>>>> 91d18d10
                                                       hd_fields.ActionResult.PartialSuccess]:
                failed = True


            if len(node_networking_task.result_detail['successful_nodes']) > 0:
                self.logger.info("Found %s successfully networked nodes, configuring platform." %
                                (len(node_networking_task.result_detail['successful_nodes'])))

                node_platform_task = self.create_task(tasks.DriverTask,
                                            parent_task_id=task.get_id(), design_id=design_id,
                                            action=hd_fields.OrchestratorAction.ApplyNodePlatform,
                                            task_scope={'site': task_site,
                                                        'node_names': node_networking_task.result_detail['successful_nodes']})
                self.logger.info("Starting node driver task %s to configure node platform." % (node_platform_task.get_id()))

                node_driver.execute_task(node_platform_task.get_id())

                node_platform_task = self.state_manager.get_task(node_platform_task.get_id())

                if node_platform_task.get_result() in [hd_fields.ActionResult.Success,
                                                     hd_fields.ActionResult.PartialSuccess]:
                    worked = True
<<<<<<< HEAD
                elif node_platform_task.get_result() in [hd_fields.ActionResult.Failure,
                                                       hd_fields.ActionResult.PartialSuccess]:
                    failed = True

                
                if len(node_platform_task.result_detail['successful_nodes']) > 0:
                    self.logger.info("Configured platform on %s nodes, starting deployment." %
                                    (len(node_platform_task.result_detail['successful_nodes'])))
                    node_deploy_task = self.create_task(tasks.DriverTask,
                                                parent_task_id=task.get_id(), design_id=design_id,
                                                action=hd_fields.OrchestratorAction.DeployNode,
                                                task_scope={'site': task_site,
                                                            'node_names': node_platform_task.result_detail['successful_nodes']})

                    self.logger.info("Starting node driver task %s to deploy nodes." % (node_deploy_task.get_id()))
                    node_driver.execute_task(node_deploy_task.get_id())

                    node_deploy_task = self.state_manager.get_task(node_deploy_task.get_id())

                    if node_deploy_task.get_result() in [hd_fields.ActionResult.Success,
                                                         hd_fields.ActionResult.PartialSuccess]:
                        worked = True
                    elif node_deploy_task.get_result() in [hd_fields.ActionResult.Failure,
                                                           hd_fields.ActionResult.PartialSuccess]:
                        failed = True
                else:
                    self.logger.warning("Unable to configure platform on any nodes, skipping deploy subtask")
            else:
                self.logger.warning("No nodes successfully networked, skipping platform configuration subtask")

=======
                if node_platform_task.get_result() in [hd_fields.ActionResult.Failure,
                                                       hd_fields.ActionResult.PartialSuccess]:
                    failed = True
            else:
                self.logger.warning("No nodes successfully networked, skipping platform configuration subtask")

            if len(node_platform_task.result_detail['successful_nodes']) > 0:
                self.logger.info("Configured platform on %s nodes, starting deployment." %
                                (len(node_platform_task.result_detail['successful_nodes'])))
                node_deploy_task = self.create_task(tasks.DriverTask,
                                            parent_task_id=task.get_id(), design_id=design_id,
                                            action=hd_fields.OrchestratorAction.DeployNode,
                                            task_scope={'site': task_site,
                                                        'node_names': node_platform_task.result_detail['successful_nodes']})

                self.logger.info("Starting node driver task %s to deploy nodes." % (node_deploy_task.get_id()))
                node_driver.execute_task(node_deploy_task.get_id())

                node_deploy_task = self.state_manager.get_task(node_deploy_task.get_id())

                if node_deploy_task.get_result() in [hd_fields.ActionResult.Success,
                                                     hd_fields.ActionResult.PartialSuccess]:
                    worked = True
                elif node_deploy_task.get_result() in [hd_fields.ActionResult.Failure,
                                                       hd_fields.ActionResult.PartialSuccess]:
                    failed = True
            else:
                self.logger.warning("Unable to configure platform on any nodes, skipping deploy subtask")
>>>>>>> 91d18d10

            final_result = None
            if worked and failed:
                final_result = hd_fields.ActionResult.PartialSuccess
            elif worked:
                final_result = hd_fields.ActionResult.Success
            else:
                final_result = hd_fields.ActionResult.Failure

            self.task_field_update(task_id,
                                status=hd_fields.TaskStatus.Complete,
                                result=final_result)

        else:
            raise errors.OrchestratorError("Action %s not supported"
                                     % (task.action))

    """
    terminate_task

    Mark a task for termination and optionally propagate the termination
    recursively to all subtasks
    """
    def terminate_task(self, task_id, propagate=True):
        task = self.state_manager.get_task(task_id)

        if task is None:
            raise errors.OrchestratorError("Could find task %s" % task_id)
        else:
            # Terminate initial task first to prevent add'l subtasks

            self.task_field_update(task_id, terminate=True)

            if propagate:
                # Get subtasks list
                subtasks = task.get_subtasks()
    
                for st in subtasks:
                    self.terminate_task(st, propagate=True)
            else:
                return True

    def create_task(self, task_class, **kwargs):
        parent_task_id = kwargs.get('parent_task_id', None)
        new_task = task_class(**kwargs)
        self.state_manager.post_task(new_task)

        if parent_task_id is not None:
            self.task_subtask_add(parent_task_id, new_task.get_id())

        return new_task

    # Lock a task and make all field updates, then unlock it
    def task_field_update(self, task_id, **kwargs):
        lock_id = self.state_manager.lock_task(task_id)
        if lock_id is not None:
            task = self.state_manager.get_task(task_id)
        
            for k,v in kwargs.items():
                setattr(task, k, v)

            self.state_manager.put_task(task, lock_id=lock_id)
            self.state_manager.unlock_task(task_id, lock_id)
            return True
        else:
            return False

    def task_subtask_add(self, task_id, subtask_id):
        lock_id = self.state_manager.lock_task(task_id)
        if lock_id is not None:
            task = self.state_manager.get_task(task_id)
            task.register_subtask(subtask_id)
            self.state_manager.put_task(task, lock_id=lock_id)
            self.state_manager.unlock_task(task_id, lock_id)
            return True
        else:
            return False

    def compute_model_inheritance(self, site_design):
        
        # For now the only thing that really incorporates inheritance is
        # host profiles and baremetal nodes. So we'll just resolve it for
        # the baremetal nodes which recursively resolves it for host profiles
        # assigned to those nodes

        for n in getattr(site_design, 'baremetal_nodes', []):
            n.compile_applied_model(site_design)
        
        return
    """
    compute_model_inheritance - given a fully populated Site model,
    compute the effecitve design by applying inheritance and references

    return a Site model reflecting the effective design for the site
    """

    def get_described_site(self, design_id):
        site_design = self.state_manager.get_design(design_id)
        
        return site_design

    def get_effective_site(self, design_id):
        site_design = self.get_described_site(design_id)

        self.compute_model_inheritance(site_design)

        return site_design

    def process_node_filter(self, node_filter, site_design):
        target_nodes = site_design.baremetal_nodes

        if node_filter is None:
            return target_nodes
            
        node_names = node_filter.get('node_names', [])
        node_racks = node_filter.get('rack_names', [])
        node_tags = node_filter.get('node_tags', [])

        if len(node_names) > 0:
            target_nodes = [x
                            for x in target_nodes
                            if x.get_name() in node_names]

        if len(node_racks) > 0:
            target_nodes = [x
                            for x in target_nodes
                            if x.get_rack() in node_racks]

        if len(node_tags) > 0:
            target_nodes = [x
                            for x in target_nodes
                            for t in node_tags
                            if x.has_tag(t)]

        return target_nodes<|MERGE_RESOLUTION|>--- conflicted
+++ resolved
@@ -233,7 +233,6 @@
                     oob_type_partition[n.oob_type] = []
 
                 oob_type_partition[n.oob_type].append(n)
-<<<<<<< HEAD
 
             result_detail = {'detail': []}
             worked = failed = False
@@ -246,7 +245,82 @@
                         oob_driver = d
                         break
 
-=======
+                if oob_driver is None:
+                    self.logger.warning("Node OOB type %s has no enabled driver." % oob_type)
+                    result_detail['detail'].append("Error: No oob driver configured for type %s" % oob_type)
+                    continue
+                    
+
+                target_names = [x.get_name() for x in oob_nodes]
+
+                task_scope = {'site'        : task_site,
+                              'node_names'  : target_names}
+
+                oob_driver_task = self.create_task(tasks.DriverTask,
+                                           parent_task_id=task.get_id(),
+                                           design_id=design_id,
+                                           action=hd_fields.OrchestratorAction.InterrogateOob,
+                                           task_scope=task_scope)
+
+                self.logger.info("Starting task %s for node verification via OOB type %s" %
+                                (oob_driver_task.get_id(), oob_type))
+
+                oob_driver.execute_task(oob_driver_task.get_id())
+
+                oob_driver_task = self.state_manager.get_task(oob_driver_task.get_id())
+
+                if oob_driver_task.get_result() in [hd_fields.ActionResult.Success,
+                                                    hd_fields.ActionResult.PartialSuccess]:
+                    worked = True
+                if oob_driver_task.get_result() in [hd_fields.ActionResult.Failure,
+                                                    hd_fields.ActionResult.PartialSuccess]:
+                    failed = True
+
+            final_result = None
+
+            if worked and failed:
+                final_result = hd_fields.ActionResult.PartialSuccess
+            elif worked:
+                final_result = hd_fields.ActionResult.Success
+            else:
+                final_result = hd_fields.ActionResult.Failure
+
+            self.task_field_update(task_id,
+                                   status=hd_fields.TaskStatus.Complete,
+                                   result=final_result,
+                                   result_detail=result_detail)
+            return
+        elif task.action == hd_fields.OrchestratorAction.PrepareNode:
+            failed = worked = False
+
+            self.task_field_update(task_id,
+                                   status=hd_fields.TaskStatus.Running)
+
+            # NOTE Should we attempt to interrogate the node via Node Driver to see if
+            # it is in a deployed state before we start rebooting? Or do we just leverage
+            # Drydock internal state via site build data (when implemented)?
+            node_driver = self.enabled_drivers['node']
+
+            if node_driver is None:
+                self.task_field_update(task_id,
+                        status=hd_fields.TaskStatus.Errored,
+                        result=hd_fields.ActionResult.Failure,
+                        result_detail={'detail': 'Error: No node driver configured', 'retry': False})
+                return
+
+            site_design = self.get_effective_site(design_id)
+
+            node_filter = task.node_filter
+
+            target_nodes = self.process_node_filter(node_filter, site_design)
+
+            oob_type_partition = {}
+
+            for n in target_nodes:
+                if n.oob_type not in oob_type_partition.keys():
+                    oob_type_partition[n.oob_type] = []
+
+                oob_type_partition[n.oob_type].append(n)
 
             result_detail = {'detail': []}
             worked = failed = False
@@ -259,7 +333,6 @@
                         oob_driver = d
                         break
 
->>>>>>> 91d18d10
                 if oob_driver is None:
                     self.logger.warning("Node OOB type %s has no enabled driver." % oob_type)
                     result_detail['detail'].append("Error: No oob driver configured for type %s" % oob_type)
@@ -271,127 +344,16 @@
                 task_scope = {'site'        : task_site,
                               'node_names'  : target_names}
 
-                oob_driver_task = self.create_task(tasks.DriverTask,
-                                           parent_task_id=task.get_id(),
-                                           design_id=design_id,
-                                           action=hd_fields.OrchestratorAction.InterrogateOob,
-                                           task_scope=task_scope)
-
-                self.logger.info("Starting task %s for node verification via OOB type %s" %
-                                (oob_driver_task.get_id(), oob_type))
-
-                oob_driver.execute_task(oob_driver_task.get_id())
-
-                oob_driver_task = self.state_manager.get_task(oob_driver_task.get_id())
-<<<<<<< HEAD
-
-                if oob_driver_task.get_result() in [hd_fields.ActionResult.Success,
-                                                    hd_fields.ActionResult.PartialSuccess]:
-                    worked = True
-                if oob_driver_task.get_result() in [hd_fields.ActionResult.Failure,
-                                                    hd_fields.ActionResult.PartialSuccess]:
-                    failed = True
-
-            final_result = None
-
-=======
-
-                if oob_driver_task.get_result() in [hd_fields.ActionResult.Success,
-                                                    hd_fields.ActionResult.PartialSuccess]:
-                    worked = True
-                if oob_driver_task.get_result() in [hd_fields.ActionResult.Failure,
-                                                    hd_fields.ActionResult.PartialSuccess]:
-                    failed = True
-
-            final_result = None
-
->>>>>>> 91d18d10
-            if worked and failed:
-                final_result = hd_fields.ActionResult.PartialSuccess
-            elif worked:
-                final_result = hd_fields.ActionResult.Success
-            else:
-                final_result = hd_fields.ActionResult.Failure
-
-            self.task_field_update(task_id,
-                                   status=hd_fields.TaskStatus.Complete,
-                                   result=final_result,
-                                   result_detail=result_detail)
-            return
-        elif task.action == hd_fields.OrchestratorAction.PrepareNode:
-            failed = worked = False
-
-            self.task_field_update(task_id,
-                                   status=hd_fields.TaskStatus.Running)
-
-            # NOTE Should we attempt to interrogate the node via Node Driver to see if
-            # it is in a deployed state before we start rebooting? Or do we just leverage
-            # Drydock internal state via site build data (when implemented)?
-            node_driver = self.enabled_drivers['node']
-
-            if node_driver is None:
-                self.task_field_update(task_id,
-                        status=hd_fields.TaskStatus.Errored,
-                        result=hd_fields.ActionResult.Failure,
-                        result_detail={'detail': 'Error: No node driver configured', 'retry': False})
-                return
-
-            site_design = self.get_effective_site(design_id)
-
-            node_filter = task.node_filter
-
-            target_nodes = self.process_node_filter(node_filter, site_design)
-
-            oob_type_partition = {}
-
-            for n in target_nodes:
-                if n.oob_type not in oob_type_partition.keys():
-                    oob_type_partition[n.oob_type] = []
-
-                oob_type_partition[n.oob_type].append(n)
-
-            result_detail = {'detail': []}
-            worked = failed = False
-
-            # TODO Need to multithread tasks for different OOB types
-            for oob_type, oob_nodes in oob_type_partition.items():
-                oob_driver = None
-                for d in self.enabled_drivers['oob']:
-                    if d.oob_type_support(oob_type):
-                        oob_driver = d
-                        break
-
-                if oob_driver is None:
-                    self.logger.warning("Node OOB type %s has no enabled driver." % oob_type)
-                    result_detail['detail'].append("Error: No oob driver configured for type %s" % oob_type)
-                    continue
-                    
-
-                target_names = [x.get_name() for x in oob_nodes]
-
-                task_scope = {'site'        : task_site,
-                              'node_names'  : target_names}
-
                 setboot_task = self.create_task(tasks.DriverTask,
                                         parent_task_id=task.get_id(),
                                         design_id=design_id,
                                         action=hd_fields.OrchestratorAction.SetNodeBoot,
                                         task_scope=task_scope)
-<<<<<<< HEAD
-
                 self.logger.info("Starting OOB driver task %s to set PXE boot for OOB type %s" %
                                  (setboot_task.get_id(), oob_type))
 
                 oob_driver.execute_task(setboot_task.get_id())
 
-=======
-
-                self.logger.info("Starting OOB driver task %s to set PXE boot for OOB type %s" %
-                                 (setboot_task.get_id(), oob_type))
-
-                oob_driver.execute_task(setboot_task.get_id())
-
->>>>>>> 91d18d10
                 self.logger.info("OOB driver task %s complete" % (setboot_task.get_id()))
 
                 setboot_task = self.state_manager.get_task(setboot_task.get_id())
@@ -536,11 +498,7 @@
             if node_networking_task.get_result() in [hd_fields.ActionResult.Success,
                                                      hd_fields.ActionResult.PartialSuccess]:
                 worked = True
-<<<<<<< HEAD
             if node_networking_task.get_result() in [hd_fields.ActionResult.Failure,
-=======
-            elif node_networking_task.get_result() in [hd_fields.ActionResult.Failure,
->>>>>>> 91d18d10
                                                        hd_fields.ActionResult.PartialSuccess]:
                 failed = True
 
@@ -563,7 +521,6 @@
                 if node_platform_task.get_result() in [hd_fields.ActionResult.Success,
                                                      hd_fields.ActionResult.PartialSuccess]:
                     worked = True
-<<<<<<< HEAD
                 elif node_platform_task.get_result() in [hd_fields.ActionResult.Failure,
                                                        hd_fields.ActionResult.PartialSuccess]:
                     failed = True
@@ -594,37 +551,6 @@
             else:
                 self.logger.warning("No nodes successfully networked, skipping platform configuration subtask")
 
-=======
-                if node_platform_task.get_result() in [hd_fields.ActionResult.Failure,
-                                                       hd_fields.ActionResult.PartialSuccess]:
-                    failed = True
-            else:
-                self.logger.warning("No nodes successfully networked, skipping platform configuration subtask")
-
-            if len(node_platform_task.result_detail['successful_nodes']) > 0:
-                self.logger.info("Configured platform on %s nodes, starting deployment." %
-                                (len(node_platform_task.result_detail['successful_nodes'])))
-                node_deploy_task = self.create_task(tasks.DriverTask,
-                                            parent_task_id=task.get_id(), design_id=design_id,
-                                            action=hd_fields.OrchestratorAction.DeployNode,
-                                            task_scope={'site': task_site,
-                                                        'node_names': node_platform_task.result_detail['successful_nodes']})
-
-                self.logger.info("Starting node driver task %s to deploy nodes." % (node_deploy_task.get_id()))
-                node_driver.execute_task(node_deploy_task.get_id())
-
-                node_deploy_task = self.state_manager.get_task(node_deploy_task.get_id())
-
-                if node_deploy_task.get_result() in [hd_fields.ActionResult.Success,
-                                                     hd_fields.ActionResult.PartialSuccess]:
-                    worked = True
-                elif node_deploy_task.get_result() in [hd_fields.ActionResult.Failure,
-                                                       hd_fields.ActionResult.PartialSuccess]:
-                    failed = True
-            else:
-                self.logger.warning("Unable to configure platform on any nodes, skipping deploy subtask")
->>>>>>> 91d18d10
-
             final_result = None
             if worked and failed:
                 final_result = hd_fields.ActionResult.PartialSuccess
